--- conflicted
+++ resolved
@@ -4,11 +4,8 @@
 
 # VibeKit
 
-### Secure sandboxing for Code and Claude agents, with built-in observability and environment control.
-<<<<<<< HEAD
+### Secure sandboxing for Codex and Claude Code.
 
-=======
->>>>>>> 5b858464
 <p>
 <img alt="GitHub Contributors" src="https://img.shields.io/github/contributors/superagent-ai/vibekit" />
 <img alt="GitHub Issues" src="https://img.shields.io/github/issues/superagent-ai/vibekit" />
